/*
Copyright 2016 Avraham Weinstock

Licensed under the Apache License, Version 2.0 (the "License");
you may not use this file except in compliance with the License.
You may obtain a copy of the License at

   http://www.apache.org/licenses/LICENSE-2.0

Unless required by applicable law or agreed to in writing, software
distributed under the License is distributed on an "AS IS" BASIS,
WITHOUT WARRANTIES OR CONDITIONS OF ANY KIND, either express or implied.
See the License for the specific language governing permissions and
limitations under the License.
*/

use common::*;
use objc::runtime::{Object, Class};
use objc_foundation::{INSArray, INSString, INSObject};
use objc_foundation::{NSArray, NSDictionary, NSString, NSObject};
use objc_id::{Id, Owned};
use std::error::Error;
use std::mem::transmute;

pub struct OSXClipboardContext {
    pasteboard: Id<Object>,
}

// required to bring NSPasteboard into the path of the class-resolver
#[link(name = "AppKit", kind = "framework")]
extern "C" {}

impl ClipboardProvider for OSXClipboardContext {
    fn new() -> Result<OSXClipboardContext, Box<Error>> {
        let cls = try!(Class::get("NSPasteboard").ok_or(err("Class::get(\"NSPasteboard\")")));
        let pasteboard: *mut Object = unsafe { msg_send![cls, generalPasteboard] };
        if pasteboard.is_null() {
            return Err(err("NSPasteboard#generalPasteboard returned null"));
        }
        let pasteboard: Id<Object> = unsafe { Id::from_ptr(pasteboard) };
        Ok(OSXClipboardContext { pasteboard: pasteboard })
    }
    fn get_text(&mut self) -> Result<String, Box<Error>> {
        let string_class: Id<NSObject> = {
            let cls: Id<Class> = unsafe { Id::from_ptr(class("NSString")) };
            unsafe { transmute(cls) }
        };
        let classes: Id<NSArray<NSObject, Owned>> = NSArray::from_vec(vec![string_class]);
        let options: Id<NSDictionary<NSObject, NSObject>> = NSDictionary::new();
        let string_array: Id<NSArray<NSString>> = unsafe {
            let obj: *mut NSArray<NSString> =
                msg_send![self.pasteboard, readObjectsForClasses:&*classes options:&*options];
            if obj.is_null() {
                return Err(err("pasteboard#readObjectsForClasses:options: returned null"));
            }
            Id::from_ptr(obj)
        };
        if string_array.count() == 0 {
            Err(err("pasteboard#readObjectsForClasses:options: returned empty"))
        } else {
            Ok(string_array[0].as_str().to_owned())
        }
    }
<<<<<<< HEAD
    fn get_binary_contents(&mut self) -> Result<Option<ClipboardContent>, Box<Error>> {
        let string_class: Id<NSObject> = {
            let cls: Id<Class> = unsafe { Id::from_ptr(class("NSString")) };
            unsafe { transmute(cls) }
        };
        let image_class: Id<NSObject> = {
            let cls: Id<Class> = unsafe { Id::from_ptr(class("NSImage")) };
            unsafe { transmute(cls) }
        };
        let url_class: Id<NSObject> = {
            let cls: Id<Class> = unsafe { Id::from_ptr(class("NSURL")) };
            unsafe { transmute(cls) }
        };
        let classes = vec![url_class, image_class, string_class];
        let classes: Id<NSArray<NSObject, Owned>> = NSArray::from_vec(classes);
        let options: Id<NSDictionary<NSObject, NSObject>> = NSDictionary::new();
        let contents: Id<NSArray<NSObject>> = unsafe {
            let obj: *mut NSArray<NSObject> =
                msg_send![self.pasteboard, readObjectsForClasses:&*classes options:&*options];
            if obj.is_null() {
                return Err(err("pasteboard#readObjectsForClasses:options: returned null"));
            }
            Id::from_ptr(obj)
        };
        if contents.count() == 0 {
            Ok(None)
        } else {
            let obj = &contents[0];
            if obj.is_kind_of(Class::get("NSString").unwrap()) {
                let s: &NSString = unsafe { transmute(obj) };
                Ok(Some(ClipboardContent::Utf8(s.as_str().to_owned())))
            } else if obj.is_kind_of(Class::get("NSImage").unwrap()) {
                let tiff: &NSArray<NSObject> = unsafe { msg_send![obj, TIFFRepresentation] };
                let len: usize = unsafe { msg_send![tiff, length] };
                let bytes: *const u8 = unsafe { msg_send![tiff, bytes] };
                let vec = unsafe { std::slice::from_raw_parts(bytes, len) };
                // Here we copy the entire &[u8] into a new owned `Vec`
                // Is there another way that doesn't copy multiple megabytes?
                Ok(Some(ClipboardContent::Tiff(vec.into())))
            } else if obj.is_kind_of(Class::get("NSURL").unwrap()) {
                let s: &NSString = unsafe { msg_send![obj, absoluteString] };
                Ok(Some(ClipboardContent::Utf8(s.as_str().to_owned())))
            } else {
                // let cls: &Class = unsafe { msg_send![obj, class] };
                // println!("{}", cls.name());
                Err(err("pasteboard#readObjectsForClasses:options: returned unknown class"))
            }
        }
    }
    fn set_contents(&mut self, data: String) -> Result<(), Box<Error>> {
=======
    fn set_text(&mut self, data: String) -> Result<(), Box<Error>> {
>>>>>>> d40eb89d
        let string_array = NSArray::from_vec(vec![NSString::from_str(&data)]);
        let _: usize = unsafe { msg_send![self.pasteboard, clearContents] };
        let success: bool = unsafe { msg_send![self.pasteboard, writeObjects:string_array] };
        return if success {
            Ok(())
        } else {
            Err(err("NSPasteboard#writeObjects: returned false"))
        };
    }
}

// this is a convenience function that both cocoa-rs and
//  glutin define, which seems to depend on the fact that
//  Option::None has the same representation as a null pointer
#[inline]
pub fn class(name: &str) -> *mut Class {
    unsafe { transmute(Class::get(name)) }
}<|MERGE_RESOLUTION|>--- conflicted
+++ resolved
@@ -61,7 +61,6 @@
             Ok(string_array[0].as_str().to_owned())
         }
     }
-<<<<<<< HEAD
     fn get_binary_contents(&mut self) -> Result<Option<ClipboardContent>, Box<Error>> {
         let string_class: Id<NSObject> = {
             let cls: Id<Class> = unsafe { Id::from_ptr(class("NSString")) };
@@ -111,10 +110,7 @@
             }
         }
     }
-    fn set_contents(&mut self, data: String) -> Result<(), Box<Error>> {
-=======
     fn set_text(&mut self, data: String) -> Result<(), Box<Error>> {
->>>>>>> d40eb89d
         let string_array = NSArray::from_vec(vec![NSString::from_str(&data)]);
         let _: usize = unsafe { msg_send![self.pasteboard, clearContents] };
         let success: bool = unsafe { msg_send![self.pasteboard, writeObjects:string_array] };
